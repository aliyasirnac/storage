on:
  push:
    branches:
      - master
      - main
    paths:
      - "**"
      - "!**.md"
  pull_request:
    paths:
      - "**"
      - "!**.md"

permissions:
  deployments: write
  contents: write

name: Benchmark
jobs:
  changes:
    runs-on: ubuntu-latest
    permissions:
      pull-requests: read
    steps:
      - name: Checkout repository
        uses: actions/checkout@v4

      - name: Generate filters
        id: filter-setup
        run: |
          filters=$(find . -maxdepth 1 -type d ! -path ./.git ! -path . -exec basename {} \; | grep -v '^\.' | awk '{printf "%s: \"%s/**\"\n", $1, $1}')
          echo "filters<<EOF" >> $GITHUB_OUTPUT
          echo "$filters" >> $GITHUB_OUTPUT
          echo "EOF" >> $GITHUB_OUTPUT
        shell: bash

      - name: Filter changes
        id: filter
        uses: dorny/paths-filter@v3
        with:
          filters: ${{ steps.filter-setup.outputs.filters }}
    outputs:
      packages: ${{ steps.filter.outputs.changes || '[]' }}

  compare:
    needs: changes
    runs-on: ubuntu-latest
    timeout-minutes: 30
    if: needs.changes.outputs.packages != '[]' # Ensure job runs only if there are changes
    strategy:
      matrix:
        package: ${{ fromJSON(needs.changes.outputs.packages || '[]') }}
      fail-fast: false
    steps:
      - name: Fetch Repository
        uses: actions/checkout@v4

      - name: Install Go
        uses: actions/setup-go@v5
        with:
          # NOTE: Keep this in sync with the version from go.mod
          go-version: "1.23.x"

      - name: Setup Node.js
        uses: actions/setup-node@v4
        with:
          node-version: '18'

      - name: Install ArangoDB
        if: ${{ matrix.package == 'arangodb' }}
        run: |
          docker run -d -p 8529:8529 -e "ARANGO_NO_AUTH=1" arangodb:latest

      - name: Install Memcached
        if: ${{ matrix.package == 'memcache' }}
        run: |
          docker run -d -p 11211:11211 memcached:latest

      - name: Install Cloudflare Worker
        if: ${{ matrix.package == 'cloudflarekv' }}
        run : |
          .github/scripts/initialize-wrangler.sh
          cd cloudflarekv && npx wrangler dev &
          npx wait-on tcp:8787

      - name: Install Coherence
        if: ${{ matrix.package == 'coherence' }}
        run: |
          docker run -d -p 1408:1408 -p 30000:30000 ghcr.io/oracle/coherence-ce:22.06.5
          sleep 30

      - name: Install etcd
        if: ${{ matrix.package == 'etcd' }}
        run: |
          docker run -d --name Etcd-server \
            --publish 2379:2379 \
            --publish 2380:2380 \
            --env ALLOW_NONE_AUTHENTICATION=yes \
            --env ETCD_ADVERTISE_CLIENT_URLS=http://etcd-server:2379 \
            bitnami/etcd:latest

<<<<<<< HEAD
=======
      - name: Setup Redis
        if: ${{ matrix.package == 'redis' || matrix.package == 'rueidis' || matrix.package == 'valkey' }}
        uses: shogo82148/actions-setup-redis@v1
        with:
          redis-version: '7.x'
          auto-start: 'false'

      - name: Run Redis
        if: ${{ matrix.package == 'redis' || matrix.package == 'rueidis' || matrix.package == 'valkey' }}
        run: |
          redis-server --port 6379 &
          sleep 15

>>>>>>> 0c059b0f
      - name: Run Benchmarks
        working-directory: ${{ matrix.package }}
        run: |
          set -o pipefail
          echo "Bench dir: ${{ matrix.package }}"
          go test ./... -timeout 900s -benchmem -run=^$ -bench . | tee -a output.txt
        shell: bash
        env:
          MSSQL_DATABASE: master
          MSSQL_USERNAME: sa
          MSSQL_PASSWORD: MsSql!1234
          TEST_AZURITE_IMAGE: mcr.microsoft.com/azure-storage/azurite:latest
          TEST_AEROSPIKE_IMAGE: aerospike/aerospike-server:latest
          TEST_CLICKHOUSE_IMAGE: "clickhouse/clickhouse-server:23-alpine"
          TEST_CASSANDRA_IMAGE: "cassandra:latest"
          TEST_COUCHBASE_IMAGE: "couchbase:enterprise-7.6.5"
          TEST_DYNAMODB_IMAGE: amazon/dynamodb-local:latest
          TEST_MINIO_IMAGE: "docker.io/minio/minio:latest"
          TEST_MONGODB_IMAGE: "docker.io/mongo:7"
          TEST_MYSQL_IMAGE: "docker.io/mysql:9"
          TEST_NATS_IMAGE: "nats:2-alpine"
          TEST_POSTGRES_IMAGE: "docker.io/postgres:16-alpine"
          TEST_REDIS_IMAGE: "docker.io/redis:7"
          TEST_SCYLLADB_IMAGE: "scylladb/scylla:6.2"

      - name: Get Previous Benchmark Results
        uses: actions/cache@v4
        with:
          path: ./cache
          key: ${{ runner.os }}-benchmark-${{ matrix.package }}

      - name: Save Benchmark Results
        uses: benchmark-action/github-action-benchmark@v1.20.4
        with:
          tool: "go"
          output-file-path: ${{ matrix.package }}/output.txt
          github-token: ${{ secrets.BENCHMARK_TOKEN }}
          benchmark-data-dir-path: "benchmarks/${{ matrix.package }}"
          alert-threshold: "300%"
          fail-on-alert: true
          comment-on-alert: ${{ github.event_name == 'push' || github.event_name == 'workflow_dispatch' }}
          #summary-always: ${{ github.event_name != 'push' && github.event_name != 'workflow_dispatch' }}
          auto-push: ${{ github.event_name == 'push' || github.event_name == 'workflow_dispatch' }}
          save-data-file: ${{ github.event_name == 'push' || github.event_name == 'workflow_dispatch' }}

      <|MERGE_RESOLUTION|>--- conflicted
+++ resolved
@@ -99,22 +99,6 @@
             --env ETCD_ADVERTISE_CLIENT_URLS=http://etcd-server:2379 \
             bitnami/etcd:latest
 
-<<<<<<< HEAD
-=======
-      - name: Setup Redis
-        if: ${{ matrix.package == 'redis' || matrix.package == 'rueidis' || matrix.package == 'valkey' }}
-        uses: shogo82148/actions-setup-redis@v1
-        with:
-          redis-version: '7.x'
-          auto-start: 'false'
-
-      - name: Run Redis
-        if: ${{ matrix.package == 'redis' || matrix.package == 'rueidis' || matrix.package == 'valkey' }}
-        run: |
-          redis-server --port 6379 &
-          sleep 15
-
->>>>>>> 0c059b0f
       - name: Run Benchmarks
         working-directory: ${{ matrix.package }}
         run: |
